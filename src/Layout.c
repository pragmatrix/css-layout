/**
 * Copyright (c) 2014, Facebook, Inc.
 * All rights reserved.
 *
 * This source code is licensed under the BSD-style license found in the
 * LICENSE file in the root directory of this source tree. An additional grant
 * of patent rights can be found in the PATENTS file in the same directory.
 */

#include <math.h>
#include <stdio.h>
#include <stdlib.h>
#include <string.h>

#include "Layout.h"

#ifdef _MSC_VER
#include <float.h>
#define isnan _isnan

/* define fmaxf if < VC12 */
#if _MSC_VER < 1800
__forceinline const float fmaxf(const float a, const float b) {
  return (a > b) ? a : b;
}
#endif
#endif

bool isUndefined(float value) {
  return isnan(value);
}

static bool eq(float a, float b) {
  if (isUndefined(a)) {
    return isUndefined(b);
  }
  return fabs(a - b) < 0.0001;
}

void init_css_node(css_node_t *node) {
  node->style.align_items = CSS_ALIGN_STRETCH;
  node->style.align_content = CSS_ALIGN_FLEX_START;

  node->style.direction = CSS_DIRECTION_INHERIT;
  node->style.flex_direction = CSS_FLEX_DIRECTION_COLUMN;

  // Some of the fields default to undefined and not 0
  node->style.dimensions[CSS_WIDTH] = CSS_UNDEFINED;
  node->style.dimensions[CSS_HEIGHT] = CSS_UNDEFINED;

  node->style.minDimensions[CSS_WIDTH] = CSS_UNDEFINED;
  node->style.minDimensions[CSS_HEIGHT] = CSS_UNDEFINED;

  node->style.maxDimensions[CSS_WIDTH] = CSS_UNDEFINED;
  node->style.maxDimensions[CSS_HEIGHT] = CSS_UNDEFINED;

  node->style.position[CSS_LEFT] = CSS_UNDEFINED;
  node->style.position[CSS_TOP] = CSS_UNDEFINED;
  node->style.position[CSS_RIGHT] = CSS_UNDEFINED;
  node->style.position[CSS_BOTTOM] = CSS_UNDEFINED;

  node->style.margin[CSS_START] = CSS_UNDEFINED;
  node->style.margin[CSS_END] = CSS_UNDEFINED;
  node->style.padding[CSS_START] = CSS_UNDEFINED;
  node->style.padding[CSS_END] = CSS_UNDEFINED;
  node->style.border[CSS_START] = CSS_UNDEFINED;
  node->style.border[CSS_END] = CSS_UNDEFINED;

  node->layout.dimensions[CSS_WIDTH] = CSS_UNDEFINED;
  node->layout.dimensions[CSS_HEIGHT] = CSS_UNDEFINED;

  // Such that the comparison is always going to be false
  node->layout.last_requested_dimensions[CSS_WIDTH] = -1;
  node->layout.last_requested_dimensions[CSS_HEIGHT] = -1;
  node->layout.last_parent_max_width = -1;
  node->layout.last_direction = -1;
  node->layout.should_update = true;
}

css_node_t *new_css_node() {
  css_node_t *node = (css_node_t *)calloc(1, sizeof(*node));
  init_css_node(node);
  return node;
}

void free_css_node(css_node_t *node) {
  free(node);
}

static void indent(int n) {
  for (int i = 0; i < n; ++i) {
    printf("  ");
  }
}

static void print_number_0(const char *str, float number) {
  if (!eq(number, 0)) {
    printf("%s: %g, ", str, number);
  }
}

static void print_number_nan(const char *str, float number) {
  if (!isnan(number)) {
    printf("%s: %g, ", str, number);
  }
}

static bool four_equal(float four[4]) {
  return
    eq(four[0], four[1]) &&
    eq(four[0], four[2]) &&
    eq(four[0], four[3]);
}


static void print_css_node_rec(
  css_node_t *node,
  css_print_options_t options,
  int level
) {
  indent(level);
  printf("{");

  if (node->print) {
    node->print(node->context);
  }

  if (options & CSS_PRINT_LAYOUT) {
    printf("layout: {");
    printf("width: %g, ", node->layout.dimensions[CSS_WIDTH]);
    printf("height: %g, ", node->layout.dimensions[CSS_HEIGHT]);
    printf("top: %g, ", node->layout.position[CSS_TOP]);
    printf("left: %g", node->layout.position[CSS_LEFT]);
    printf("}, ");
  }

  if (options & CSS_PRINT_STYLE) {
    if (node->style.flex_direction == CSS_FLEX_DIRECTION_COLUMN) {
      printf("flexDirection: 'column', ");
    } else if (node->style.flex_direction == CSS_FLEX_DIRECTION_COLUMN_REVERSE) {
      printf("flexDirection: 'columnReverse', ");
    } else if (node->style.flex_direction == CSS_FLEX_DIRECTION_ROW) {
      printf("flexDirection: 'row', ");
    } else if (node->style.flex_direction == CSS_FLEX_DIRECTION_ROW_REVERSE) {
      printf("flexDirection: 'rowReverse', ");
    }

    if (node->style.justify_content == CSS_JUSTIFY_CENTER) {
      printf("justifyContent: 'center', ");
    } else if (node->style.justify_content == CSS_JUSTIFY_FLEX_END) {
      printf("justifyContent: 'flex-end', ");
    } else if (node->style.justify_content == CSS_JUSTIFY_SPACE_AROUND) {
      printf("justifyContent: 'space-around', ");
    } else if (node->style.justify_content == CSS_JUSTIFY_SPACE_BETWEEN) {
      printf("justifyContent: 'space-between', ");
    }

    if (node->style.align_items == CSS_ALIGN_CENTER) {
      printf("alignItems: 'center', ");
    } else if (node->style.align_items == CSS_ALIGN_FLEX_END) {
      printf("alignItems: 'flex-end', ");
    } else if (node->style.align_items == CSS_ALIGN_STRETCH) {
      printf("alignItems: 'stretch', ");
    }

    if (node->style.align_content == CSS_ALIGN_CENTER) {
      printf("alignContent: 'center', ");
    } else if (node->style.align_content == CSS_ALIGN_FLEX_END) {
      printf("alignContent: 'flex-end', ");
    } else if (node->style.align_content == CSS_ALIGN_STRETCH) {
      printf("alignContent: 'stretch', ");
    }

    if (node->style.align_self == CSS_ALIGN_FLEX_START) {
      printf("alignSelf: 'flex-start', ");
    } else if (node->style.align_self == CSS_ALIGN_CENTER) {
      printf("alignSelf: 'center', ");
    } else if (node->style.align_self == CSS_ALIGN_FLEX_END) {
      printf("alignSelf: 'flex-end', ");
    } else if (node->style.align_self == CSS_ALIGN_STRETCH) {
      printf("alignSelf: 'stretch', ");
    }

    print_number_nan("flex", node->style.flex);

    if (four_equal(node->style.margin)) {
      print_number_0("margin", node->style.margin[CSS_LEFT]);
    } else {
      print_number_0("marginLeft", node->style.margin[CSS_LEFT]);
      print_number_0("marginRight", node->style.margin[CSS_RIGHT]);
      print_number_0("marginTop", node->style.margin[CSS_TOP]);
      print_number_0("marginBottom", node->style.margin[CSS_BOTTOM]);
      print_number_0("marginStart", node->style.margin[CSS_START]);
      print_number_0("marginEnd", node->style.margin[CSS_END]);
    }

    if (four_equal(node->style.padding)) {
      print_number_0("padding", node->style.margin[CSS_LEFT]);
    } else {
      print_number_0("paddingLeft", node->style.padding[CSS_LEFT]);
      print_number_0("paddingRight", node->style.padding[CSS_RIGHT]);
      print_number_0("paddingTop", node->style.padding[CSS_TOP]);
      print_number_0("paddingBottom", node->style.padding[CSS_BOTTOM]);
      print_number_0("paddingStart", node->style.padding[CSS_START]);
      print_number_0("paddingEnd", node->style.padding[CSS_END]);
    }

    if (four_equal(node->style.border)) {
      print_number_0("borderWidth", node->style.border[CSS_LEFT]);
    } else {
      print_number_0("borderLeftWidth", node->style.border[CSS_LEFT]);
      print_number_0("borderRightWidth", node->style.border[CSS_RIGHT]);
      print_number_0("borderTopWidth", node->style.border[CSS_TOP]);
      print_number_0("borderBottomWidth", node->style.border[CSS_BOTTOM]);
      print_number_0("borderStartWidth", node->style.border[CSS_START]);
      print_number_0("borderEndWidth", node->style.border[CSS_END]);
    }

    print_number_nan("width", node->style.dimensions[CSS_WIDTH]);
    print_number_nan("height", node->style.dimensions[CSS_HEIGHT]);

    if (node->style.position_type == CSS_POSITION_ABSOLUTE) {
      printf("position: 'absolute', ");
    }

    print_number_nan("left", node->style.position[CSS_LEFT]);
    print_number_nan("right", node->style.position[CSS_RIGHT]);
    print_number_nan("top", node->style.position[CSS_TOP]);
    print_number_nan("bottom", node->style.position[CSS_BOTTOM]);
  }

  if (options & CSS_PRINT_CHILDREN && node->children_count > 0) {
    printf("children: [\n");
    for (int i = 0; i < node->children_count; ++i) {
      print_css_node_rec(node->get_child(node->context, i), options, level + 1);
    }
    indent(level);
    printf("]},\n");
  } else {
    printf("},\n");
  }
}

void print_css_node(css_node_t *node, css_print_options_t options) {
  print_css_node_rec(node, options, 0);
}


static css_position_t leading[4] = {
  /* CSS_FLEX_DIRECTION_COLUMN = */ CSS_TOP,
  /* CSS_FLEX_DIRECTION_COLUMN_REVERSE = */ CSS_BOTTOM,
  /* CSS_FLEX_DIRECTION_ROW = */ CSS_LEFT,
  /* CSS_FLEX_DIRECTION_ROW_REVERSE = */ CSS_RIGHT
};
static css_position_t trailing[4] = {
  /* CSS_FLEX_DIRECTION_COLUMN = */ CSS_BOTTOM,
  /* CSS_FLEX_DIRECTION_COLUMN_REVERSE = */ CSS_TOP,
  /* CSS_FLEX_DIRECTION_ROW = */ CSS_RIGHT,
  /* CSS_FLEX_DIRECTION_ROW_REVERSE = */ CSS_LEFT
};
static css_position_t pos[4] = {
  /* CSS_FLEX_DIRECTION_COLUMN = */ CSS_TOP,
  /* CSS_FLEX_DIRECTION_COLUMN_REVERSE = */ CSS_BOTTOM,
  /* CSS_FLEX_DIRECTION_ROW = */ CSS_LEFT,
  /* CSS_FLEX_DIRECTION_ROW_REVERSE = */ CSS_RIGHT
};
static css_dimension_t dim[4] = {
  /* CSS_FLEX_DIRECTION_COLUMN = */ CSS_HEIGHT,
  /* CSS_FLEX_DIRECTION_COLUMN_REVERSE = */ CSS_HEIGHT,
  /* CSS_FLEX_DIRECTION_ROW = */ CSS_WIDTH,
  /* CSS_FLEX_DIRECTION_ROW_REVERSE = */ CSS_WIDTH
};

static bool isRowDirection(css_flex_direction_t flex_direction) {
  return flex_direction == CSS_FLEX_DIRECTION_ROW ||
         flex_direction == CSS_FLEX_DIRECTION_ROW_REVERSE;
}

static bool isColumnDirection(css_flex_direction_t flex_direction) {
  return flex_direction == CSS_FLEX_DIRECTION_COLUMN ||
         flex_direction == CSS_FLEX_DIRECTION_COLUMN_REVERSE;
}

static float getLeadingMargin(css_node_t *node, css_flex_direction_t axis) {
  if (isRowDirection(axis) && !isUndefined(node->style.margin[CSS_START])) {
    return node->style.margin[CSS_START];
  }

  return node->style.margin[leading[axis]];
}

static float getTrailingMargin(css_node_t *node, css_flex_direction_t axis) {
  if (isRowDirection(axis) && !isUndefined(node->style.margin[CSS_END])) {
    return node->style.margin[CSS_END];
  }

  return node->style.margin[trailing[axis]];
}

static float getLeadingPadding(css_node_t *node, css_flex_direction_t axis) {
  if (isRowDirection(axis) &&
      !isUndefined(node->style.padding[CSS_START]) &&
      node->style.padding[CSS_START] >= 0) {
    return node->style.padding[CSS_START];
  }

  if (node->style.padding[leading[axis]] >= 0) {
    return node->style.padding[leading[axis]];
  }

  return 0;
}

static float getTrailingPadding(css_node_t *node, css_flex_direction_t axis) {
  if (isRowDirection(axis) &&
      !isUndefined(node->style.padding[CSS_END]) &&
      node->style.padding[CSS_END] >= 0) {
    return node->style.padding[CSS_END];
  }

  if (node->style.padding[trailing[axis]] >= 0) {
    return node->style.padding[trailing[axis]];
  }

  return 0;
}

static float getLeadingBorder(css_node_t *node, css_flex_direction_t axis) {
  if (isRowDirection(axis) &&
      !isUndefined(node->style.border[CSS_START]) &&
      node->style.border[CSS_START] >= 0) {
    return node->style.border[CSS_START];
  }

  if (node->style.border[leading[axis]] >= 0) {
    return node->style.border[leading[axis]];
  }

  return 0;
}

static float getTrailingBorder(css_node_t *node, css_flex_direction_t axis) {
  if (isRowDirection(axis) &&
      !isUndefined(node->style.border[CSS_END]) &&
      node->style.border[CSS_END] >= 0) {
    return node->style.border[CSS_END];
  }

  if (node->style.border[trailing[axis]] >= 0) {
    return node->style.border[trailing[axis]];
  }

  return 0;
}

static float getLeadingPaddingAndBorder(css_node_t *node, css_flex_direction_t axis) {
  return getLeadingPadding(node, axis) + getLeadingBorder(node, axis);
}

static float getTrailingPaddingAndBorder(css_node_t *node, css_flex_direction_t axis) {
  return getTrailingPadding(node, axis) + getTrailingBorder(node, axis);
}

static float getBorderAxis(css_node_t *node, css_flex_direction_t axis) {
  return getLeadingBorder(node, axis) + getTrailingBorder(node, axis);
}

static float getMarginAxis(css_node_t *node, css_flex_direction_t axis) {
  return getLeadingMargin(node, axis) + getTrailingMargin(node, axis);
}

static float getPaddingAndBorderAxis(css_node_t *node, css_flex_direction_t axis) {
  return getLeadingPaddingAndBorder(node, axis) + getTrailingPaddingAndBorder(node, axis);
}

static css_position_type_t getPositionType(css_node_t *node) {
  return node->style.position_type;
}

static css_justify_t getJustifyContent(css_node_t *node) {
  return node->style.justify_content;
}

static css_align_t getAlignContent(css_node_t *node) {
  return node->style.align_content;
}

static css_align_t getAlignItem(css_node_t *node, css_node_t *child) {
  if (child->style.align_self != CSS_ALIGN_AUTO) {
    return child->style.align_self;
  }
  return node->style.align_items;
}

static css_direction_t resolveDirection(css_node_t *node, css_direction_t parentDirection) {
  css_direction_t direction = node->style.direction;

  if (direction == CSS_DIRECTION_INHERIT) {
    direction = parentDirection > CSS_DIRECTION_INHERIT ? parentDirection : CSS_DIRECTION_LTR;
  }

  return direction;
}

static css_flex_direction_t getFlexDirection(css_node_t *node) {
  return node->style.flex_direction;
}

static css_flex_direction_t resolveAxis(css_flex_direction_t flex_direction, css_direction_t direction) {
  if (direction == CSS_DIRECTION_RTL) {
    if (flex_direction == CSS_FLEX_DIRECTION_ROW) {
      return CSS_FLEX_DIRECTION_ROW_REVERSE;
    } else if (flex_direction == CSS_FLEX_DIRECTION_ROW_REVERSE) {
      return CSS_FLEX_DIRECTION_ROW;
    }
  }

  return flex_direction;
}

static css_flex_direction_t getCrossFlexDirection(css_flex_direction_t flex_direction, css_direction_t direction) {
  if (isColumnDirection(flex_direction)) {
    return resolveAxis(CSS_FLEX_DIRECTION_ROW, direction);
  } else {
    return CSS_FLEX_DIRECTION_COLUMN;
  }
}

static float getFlex(css_node_t *node) {
  return node->style.flex;
}

static bool isFlex(css_node_t *node) {
  return (
    getPositionType(node) == CSS_POSITION_RELATIVE &&
    getFlex(node) > 0
  );
}

static bool isFlexWrap(css_node_t *node) {
  return node->style.flex_wrap == CSS_WRAP;
}

static float getDimWithMargin(css_node_t *node, css_flex_direction_t axis) {
  return node->layout.dimensions[dim[axis]] +
    getLeadingMargin(node, axis) +
    getTrailingMargin(node, axis);
}

static bool isDimDefined(css_node_t *node, css_flex_direction_t axis) {
  float value = node->style.dimensions[dim[axis]];
  return !isUndefined(value) && value > 0.0;
}

static bool isPosDefined(css_node_t *node, css_position_t position) {
  return !isUndefined(node->style.position[position]);
}

static bool isMeasureDefined(css_node_t *node) {
  return node->measure;
}

static float getPosition(css_node_t *node, css_position_t position) {
  float result = node->style.position[position];
  if (!isUndefined(result)) {
    return result;
  }
  return 0;
}

static float boundAxis(css_node_t *node, css_flex_direction_t axis, float value) {
  float min = CSS_UNDEFINED;
  float max = CSS_UNDEFINED;

  if (isColumnDirection(axis)) {
    min = node->style.minDimensions[CSS_HEIGHT];
    max = node->style.maxDimensions[CSS_HEIGHT];
  } else if (isRowDirection(axis)) {
    min = node->style.minDimensions[CSS_WIDTH];
    max = node->style.maxDimensions[CSS_WIDTH];
  }

  float boundValue = value;

  if (!isUndefined(max) && max >= 0.0 && boundValue > max) {
    boundValue = max;
  }
  if (!isUndefined(min) && min >= 0.0 && boundValue < min) {
    boundValue = min;
  }

  return boundValue;
}

// When the user specifically sets a value for width or height
static void setDimensionFromStyle(css_node_t *node, css_flex_direction_t axis) {
  // The parent already computed us a width or height. We just skip it
  if (!isUndefined(node->layout.dimensions[dim[axis]])) {
    return;
  }
  // We only run if there's a width or height defined
  if (!isDimDefined(node, axis)) {
    return;
  }

  // The dimensions can never be smaller than the padding and border
  node->layout.dimensions[dim[axis]] = fmaxf(
    boundAxis(node, axis, node->style.dimensions[dim[axis]]),
    getPaddingAndBorderAxis(node, axis)
  );
}

static void setTrailingPosition(css_node_t *node, css_node_t *child, css_flex_direction_t axis) {
    child->layout.position[trailing[axis]] = node->layout.dimensions[dim[axis]] -
      child->layout.dimensions[dim[axis]] - child->layout.position[pos[axis]];
  }

// If both left and right are defined, then use left. Otherwise return
// +left or -right depending on which is defined.
static float getRelativePosition(css_node_t *node, css_flex_direction_t axis) {
  float lead = node->style.position[leading[axis]];
  if (!isUndefined(lead)) {
    return lead;
  }
  return -getPosition(node, trailing[axis]);
}

static void layoutNodeImpl(css_node_t *node, float parentMaxWidth, css_direction_t parentDirection) {
  /** START_GENERATED **/
  css_direction_t direction = resolveDirection(node, parentDirection);
  css_flex_direction_t mainAxis = resolveAxis(getFlexDirection(node), direction);
  css_flex_direction_t crossAxis = getCrossFlexDirection(mainAxis, direction);
  css_flex_direction_t resolvedRowAxis = resolveAxis(CSS_FLEX_DIRECTION_ROW, direction);

  // Handle width and height style attributes
  setDimensionFromStyle(node, mainAxis);
  setDimensionFromStyle(node, crossAxis);

  // The position is set by the parent, but we need to complete it with a
  // delta composed of the margin and left/top/right/bottom
  node->layout.position[leading[mainAxis]] += getLeadingMargin(node, mainAxis) +
    getRelativePosition(node, mainAxis);
  node->layout.position[trailing[mainAxis]] += getTrailingMargin(node, mainAxis) +
    getRelativePosition(node, mainAxis);
  node->layout.position[leading[crossAxis]] += getLeadingMargin(node, crossAxis) +
    getRelativePosition(node, crossAxis);
  node->layout.position[trailing[crossAxis]] += getTrailingMargin(node, crossAxis) +
    getRelativePosition(node, crossAxis);

  if (isMeasureDefined(node)) {
    float width = CSS_UNDEFINED;
    if (isDimDefined(node, resolvedRowAxis)) {
      width = node->style.dimensions[CSS_WIDTH];
    } else if (!isUndefined(node->layout.dimensions[dim[resolvedRowAxis]])) {
      width = node->layout.dimensions[dim[resolvedRowAxis]];
    } else {
      width = parentMaxWidth -
        getMarginAxis(node, resolvedRowAxis);
    }
    width -= getPaddingAndBorderAxis(node, resolvedRowAxis);

    // We only need to give a dimension for the text if we haven't got any
    // for it computed yet. It can either be from the style attribute or because
    // the element is flexible.
    bool isRowUndefined = !isDimDefined(node, resolvedRowAxis) &&
      isUndefined(node->layout.dimensions[dim[resolvedRowAxis]]);
    bool isColumnUndefined = !isDimDefined(node, CSS_FLEX_DIRECTION_COLUMN) &&
      isUndefined(node->layout.dimensions[dim[CSS_FLEX_DIRECTION_COLUMN]]);

    // Let's not measure the text if we already know both dimensions
    if (isRowUndefined || isColumnUndefined) {
      css_dim_t measureDim = node->measure(
        node->context,
        
        width
      );
      if (isRowUndefined) {
        node->layout.dimensions[CSS_WIDTH] = measureDim.dimensions[CSS_WIDTH] +
          getPaddingAndBorderAxis(node, resolvedRowAxis);
      }
      if (isColumnUndefined) {
        node->layout.dimensions[CSS_HEIGHT] = measureDim.dimensions[CSS_HEIGHT] +
          getPaddingAndBorderAxis(node, CSS_FLEX_DIRECTION_COLUMN);
      }
    }
    if (node->children_count == 0) {
      return;
    }
  }

  int i;
  int ii;
  css_node_t* child;
  css_flex_direction_t axis;

  // Pre-fill some dimensions straight from the parent
  for (i = 0; i < node->children_count; ++i) {
    child = node->get_child(node->context, i);
    // Pre-fill cross axis dimensions when the child is using stretch before
    // we call the recursive layout pass
    if (getAlignItem(node, child) == CSS_ALIGN_STRETCH &&
        getPositionType(child) == CSS_POSITION_RELATIVE &&
        !isUndefined(node->layout.dimensions[dim[crossAxis]]) &&
        !isDimDefined(child, crossAxis)) {
      child->layout.dimensions[dim[crossAxis]] = fmaxf(
        boundAxis(child, crossAxis, node->layout.dimensions[dim[crossAxis]] -
          getPaddingAndBorderAxis(node, crossAxis) -
          getMarginAxis(child, crossAxis)),
        // You never want to go smaller than padding
        getPaddingAndBorderAxis(child, crossAxis)
      );
    } else if (getPositionType(child) == CSS_POSITION_ABSOLUTE) {
      // Pre-fill dimensions when using absolute position and both offsets for the axis are defined (either both
      // left and right or top and bottom).
      for (ii = 0; ii < 2; ii++) {
        axis = (ii != 0) ? CSS_FLEX_DIRECTION_ROW : CSS_FLEX_DIRECTION_COLUMN;
        if (!isUndefined(node->layout.dimensions[dim[axis]]) &&
            !isDimDefined(child, axis) &&
            isPosDefined(child, leading[axis]) &&
            isPosDefined(child, trailing[axis])) {
          child->layout.dimensions[dim[axis]] = fmaxf(
            boundAxis(child, axis, node->layout.dimensions[dim[axis]] -
              getPaddingAndBorderAxis(node, axis) -
              getMarginAxis(child, axis) -
              getPosition(child, leading[axis]) -
              getPosition(child, trailing[axis])),
            // You never want to go smaller than padding
            getPaddingAndBorderAxis(child, axis)
          );
        }
      }
    }
  }

  float definedMainDim = CSS_UNDEFINED;
  if (!isUndefined(node->layout.dimensions[dim[mainAxis]])) {
    definedMainDim = node->layout.dimensions[dim[mainAxis]] -
        getPaddingAndBorderAxis(node, mainAxis);
  }

  // We want to execute the next two loops one per line with flex-wrap
  int startLine = 0;
  int endLine = 0;
  // int nextOffset = 0;
  int alreadyComputedNextLayout = 0;
  // We aggregate the total dimensions of the container in those two variables
  float linesCrossDim = 0;
  float linesMainDim = 0;
  int linesCount = 0;
  while (endLine < node->children_count) {
    // <Loop A> Layout non flexible children and count children by type

    // mainContentDim is accumulation of the dimensions and margin of all the
    // non flexible children. This will be used in order to either set the
    // dimensions of the node if none already exist, or to compute the
    // remaining space left for the flexible children.
    float mainContentDim = 0;

    // There are three kind of children, non flexible, flexible and absolute.
    // We need to know how many there are in order to distribute the space.
    int flexibleChildrenCount = 0;
    float totalFlexible = 0;
    int nonFlexibleChildrenCount = 0;

    float maxWidth;
    for (i = startLine; i < node->children_count; ++i) {
      child = node->get_child(node->context, i);
      float nextContentDim = 0;

      // It only makes sense to consider a child flexible if we have a computed
      // dimension for the node->
      if (!isUndefined(node->layout.dimensions[dim[mainAxis]]) && isFlex(child)) {
        flexibleChildrenCount++;
        totalFlexible += getFlex(child);

        // Even if we don't know its exact size yet, we already know the padding,
        // border and margin. We'll use this partial information, which represents
        // the smallest possible size for the child, to compute the remaining
        // available space.
        nextContentDim = getPaddingAndBorderAxis(child, mainAxis) +
          getMarginAxis(child, mainAxis);

      } else {
        maxWidth = CSS_UNDEFINED;
        if (!isRowDirection(mainAxis)) {
          maxWidth = parentMaxWidth -
            getMarginAxis(node, resolvedRowAxis) -
            getPaddingAndBorderAxis(node, resolvedRowAxis);

          if (isDimDefined(node, resolvedRowAxis)) {
            maxWidth = node->layout.dimensions[dim[resolvedRowAxis]] -
              getPaddingAndBorderAxis(node, resolvedRowAxis);
          }
        }

        // This is the main recursive call. We layout non flexible children.
        if (alreadyComputedNextLayout == 0) {
          layoutNode(child, maxWidth, direction);
        }

        // Absolute positioned elements do not take part of the layout, so we
        // don't use them to compute mainContentDim
        if (getPositionType(child) == CSS_POSITION_RELATIVE) {
          nonFlexibleChildrenCount++;
          // At this point we know the final size and margin of the element.
          nextContentDim = getDimWithMargin(child, mainAxis);
        }
      }

      // The element we are about to add would make us go to the next line
      if (isFlexWrap(node) &&
          !isUndefined(node->layout.dimensions[dim[mainAxis]]) &&
          mainContentDim + nextContentDim > definedMainDim &&
          // If there's only one element, then it's bigger than the content
          // and needs its own line
          i != startLine) {
        nonFlexibleChildrenCount--;
        alreadyComputedNextLayout = 1;
        break;
      }
      alreadyComputedNextLayout = 0;
      mainContentDim += nextContentDim;
      endLine = i + 1;
    }

    // <Loop B> Layout flexible children and allocate empty space

    // In order to position the elements in the main axis, we have two
    // controls. The space between the beginning and the first element
    // and the space between each two elements.
    float leadingMainDim = 0;
    float betweenMainDim = 0;

    // The remaining available space that needs to be allocated
    float remainingMainDim = 0;
    if (!isUndefined(node->layout.dimensions[dim[mainAxis]])) {
      remainingMainDim = definedMainDim - mainContentDim;
    } else {
      remainingMainDim = fmaxf(mainContentDim, 0) - mainContentDim;
    }

    // If there are flexible children in the mix, they are going to fill the
    // remaining space
    if (flexibleChildrenCount != 0) {
      float flexibleMainDim = remainingMainDim / totalFlexible;
      float baseMainDim;
      float boundMainDim;

      // Iterate over every child in the axis. If the flex share of remaining
      // space doesn't meet min/max bounds, remove this child from flex
      // calculations.
      for (i = startLine; i < endLine; ++i) {
        child = node->get_child(node->context, i);
        if (isFlex(child)) {
          baseMainDim = flexibleMainDim * getFlex(child) +
              getPaddingAndBorderAxis(child, mainAxis);
          boundMainDim = boundAxis(child, mainAxis, baseMainDim);

          if (baseMainDim != boundMainDim) {
            remainingMainDim -= boundMainDim;
            totalFlexible -= getFlex(child);
          }
        }
      }
      flexibleMainDim = remainingMainDim / totalFlexible;

      // The non flexible children can overflow the container, in this case
      // we should just assume that there is no space available.
      if (flexibleMainDim < 0) {
        flexibleMainDim = 0;
      }
      // We iterate over the full array and only apply the action on flexible
      // children. This is faster than actually allocating a new array that
      // contains only flexible children.
      for (i = startLine; i < endLine; ++i) {
        child = node->get_child(node->context, i);
        if (isFlex(child)) {
          // At this point we know the final size of the element in the main
          // dimension
          child->layout.dimensions[dim[mainAxis]] = boundAxis(child, mainAxis,
            flexibleMainDim * getFlex(child) + getPaddingAndBorderAxis(child, mainAxis)
          );

          maxWidth = CSS_UNDEFINED;
          if (isDimDefined(node, resolvedRowAxis)) {
            maxWidth = node->layout.dimensions[dim[resolvedRowAxis]] -
              getPaddingAndBorderAxis(node, resolvedRowAxis);
          } else if (!isRowDirection(mainAxis)) {
            maxWidth = parentMaxWidth -
              getMarginAxis(node, resolvedRowAxis) -
              getPaddingAndBorderAxis(node, resolvedRowAxis);
          }

          // And we recursively call the layout algorithm for this child
          layoutNode(child, maxWidth, direction);
        }
      }

    // We use justifyContent to figure out how to allocate the remaining
    // space available
    } else {
      css_justify_t justifyContent = getJustifyContent(node);
      if (justifyContent == CSS_JUSTIFY_CENTER) {
        leadingMainDim = remainingMainDim / 2;
      } else if (justifyContent == CSS_JUSTIFY_FLEX_END) {
        leadingMainDim = remainingMainDim;
      } else if (justifyContent == CSS_JUSTIFY_SPACE_BETWEEN) {
        remainingMainDim = fmaxf(remainingMainDim, 0);
        if (flexibleChildrenCount + nonFlexibleChildrenCount - 1 != 0) {
          betweenMainDim = remainingMainDim /
            (flexibleChildrenCount + nonFlexibleChildrenCount - 1);
        } else {
          betweenMainDim = 0;
        }
      } else if (justifyContent == CSS_JUSTIFY_SPACE_AROUND) {
        // Space on the edges is half of the space between elements
        betweenMainDim = remainingMainDim /
          (flexibleChildrenCount + nonFlexibleChildrenCount);
        leadingMainDim = betweenMainDim / 2;
      }
    }

    // <Loop C> Position elements in the main axis and compute dimensions

    // At this point, all the children have their dimensions set. We need to
    // find their position. In order to do that, we accumulate data in
    // variables that are also useful to compute the total dimensions of the
    // container!
    float crossDim = 0;
    float mainDim = leadingMainDim +
      getLeadingPaddingAndBorder(node, mainAxis);

    for (i = startLine; i < endLine; ++i) {
      child = node->get_child(node->context, i);
      child->line_index = linesCount;

      if (getPositionType(child) == CSS_POSITION_ABSOLUTE &&
          isPosDefined(child, leading[mainAxis])) {
        // In case the child is position absolute and has left/top being
        // defined, we override the position to whatever the user said
        // (and margin/border).
        child->layout.position[pos[mainAxis]] = getPosition(child, leading[mainAxis]) +
          getLeadingBorder(node, mainAxis) +
          getLeadingMargin(child, mainAxis);
      } else {
        // If the child is position absolute (without top/left) or relative,
        // we put it at the current accumulated offset.
        child->layout.position[pos[mainAxis]] += mainDim;

        // Define the trailing position accordingly.
        if (!isUndefined(node->layout.dimensions[dim[mainAxis]])) {
          setTrailingPosition(node, child, mainAxis);
        }
      }

      // Now that we placed the element, we need to update the variables
      // We only need to do that for relative elements. Absolute elements
      // do not take part in that phase.
      if (getPositionType(child) == CSS_POSITION_RELATIVE) {
        // The main dimension is the sum of all the elements dimension plus
        // the spacing.
        mainDim += betweenMainDim + getDimWithMargin(child, mainAxis);
        // The cross dimension is the max of the elements dimension since there
        // can only be one element in that cross dimension.
        crossDim = fmaxf(crossDim, boundAxis(child, crossAxis, getDimWithMargin(child, crossAxis)));
      }
    }

    float containerCrossAxis = node->layout.dimensions[dim[crossAxis]];
    if (isUndefined(node->layout.dimensions[dim[crossAxis]])) {
      containerCrossAxis = fmaxf(
        // For the cross dim, we add both sides at the end because the value
        // is aggregate via a max function. Intermediate negative values
        // can mess this computation otherwise
        boundAxis(node, crossAxis, crossDim + getPaddingAndBorderAxis(node, crossAxis)),
        getPaddingAndBorderAxis(node, crossAxis)
      );
    }

    // <Loop D> Position elements in the cross axis

    for (i = startLine; i < endLine; ++i) {
      child = node->get_child(node->context, i);

      if (getPositionType(child) == CSS_POSITION_ABSOLUTE &&
          isPosDefined(child, leading[crossAxis])) {
        // In case the child is absolutely positionned and has a
        // top/left/bottom/right being set, we override all the previously
        // computed positions to set it correctly.
        child->layout.position[pos[crossAxis]] = getPosition(child, leading[crossAxis]) +
          getLeadingBorder(node, crossAxis) +
          getLeadingMargin(child, crossAxis);

      } else {
        float leadingCrossDim = getLeadingPaddingAndBorder(node, crossAxis);

        // For a relative children, we're either using alignItems (parent) or
        // alignSelf (child) in order to determine the position in the cross axis
        if (getPositionType(child) == CSS_POSITION_RELATIVE) {
          css_align_t alignItem = getAlignItem(node, child);
          if (alignItem == CSS_ALIGN_STRETCH) {
            // You can only stretch if the dimension has not already been set
            // previously.
            if (!isDimDefined(child, crossAxis)) {
              child->layout.dimensions[dim[crossAxis]] = fmaxf(
                boundAxis(child, crossAxis, containerCrossAxis -
                  getPaddingAndBorderAxis(node, crossAxis) -
                  getMarginAxis(child, crossAxis)),
                // You never want to go smaller than padding
                getPaddingAndBorderAxis(child, crossAxis)
              );
            }
          } else if (alignItem != CSS_ALIGN_FLEX_START) {
            // The remaining space between the parent dimensions+padding and child
            // dimensions+margin.
            float remainingCrossDim = containerCrossAxis -
              getPaddingAndBorderAxis(node, crossAxis) -
              getDimWithMargin(child, crossAxis);

            if (alignItem == CSS_ALIGN_CENTER) {
              leadingCrossDim += remainingCrossDim / 2;
            } else { // CSS_ALIGN_FLEX_END
              leadingCrossDim += remainingCrossDim;
            }
          }
        }

        // And we apply the position
        child->layout.position[pos[crossAxis]] += linesCrossDim + leadingCrossDim;

        // Define the trailing position accordingly.
        if (!isUndefined(node->layout.dimensions[dim[crossAxis]])) {
          setTrailingPosition(node, child, crossAxis);
        }
      }
    }

    linesCrossDim += crossDim;
    linesMainDim = fmaxf(linesMainDim, mainDim);
    linesCount += 1;
    startLine = endLine;
  }

<<<<<<< HEAD
  // <Loop E>
  //
  // Note(prenaux): More than one line, we need to layout the crossAxis
  // according to alignContent.
  //
  // Note that we could probably remove <Loop D> and handle the one line case
  // here too, but for the moment this is safer since it won't interfere with
  // previously working code.
  //
  // See specs:
  // http://www.w3.org/TR/2012/CR-css3-flexbox-20120918/#layout-algorithm
  // section 9.4
  //
  if (linesCount > 1 &&
      !isUndefined(node->layout.dimensions[dim[crossAxis]])) {
    float nodeCrossAxisInnerSize = node->layout.dimensions[dim[crossAxis]] -
        getPaddingAndBorderAxis(node, crossAxis);
    float remainingCrossDim = nodeCrossAxisInnerSize - linesCrossDim;

    float crossDimLead = 0;
    float currentLead = getPaddingAndBorder(node, leading[crossAxis]);

    css_align_t alignContent = getAlignContent(node);
    if (alignContent == CSS_ALIGN_FLEX_END) {
      currentLead += remainingCrossDim;
    } else if (alignContent == CSS_ALIGN_CENTER) {
      currentLead += remainingCrossDim / 2;
    } else if (alignContent == CSS_ALIGN_STRETCH) {
      if (nodeCrossAxisInnerSize > linesCrossDim) {
        crossDimLead = (remainingCrossDim / linesCount);
      }
    }

    int endIndex = 0;
    for (i = 0; i < linesCount; ++i) {
      int startIndex = endIndex;

      // compute the line's height and find the endIndex
      float lineHeight = 0;
      for (ii = startIndex; ii < node->children_count; ++ii) {
        child = node->get_child(node->context, ii);
        if (getPositionType(child) != CSS_POSITION_RELATIVE) {
          continue;
        }
        if (child->line_index != i) {
          break;
        }
        if (!isUndefined(child->layout.dimensions[dim[crossAxis]])) {
          lineHeight = fmaxf(
            lineHeight,
            child->layout.dimensions[dim[crossAxis]] + getMarginAxis(child, crossAxis)
          );
        }
      }
      endIndex = ii;
      lineHeight += crossDimLead;

      for (ii = startIndex; ii < endIndex; ++ii) {
        child = node->get_child(node->context, ii);
        if (getPositionType(child) != CSS_POSITION_RELATIVE) {
          continue;
        }

        css_align_t alignItem = getAlignItem(node, child);
        if (alignItem == CSS_ALIGN_FLEX_START) {
          child->layout.position[pos[crossAxis]] = currentLead + getMargin(child, leading[crossAxis]);
        } else if (alignItem == CSS_ALIGN_FLEX_END) {
          child->layout.position[pos[crossAxis]] = currentLead + lineHeight - getMargin(child,trailing[crossAxis]) - child->layout.dimensions[dim[crossAxis]];
        } else if (alignItem == CSS_ALIGN_CENTER) {
          float childHeight = child->layout.dimensions[dim[crossAxis]];
          child->layout.position[pos[crossAxis]] = currentLead + (lineHeight - childHeight) / 2;
        } else if (alignItem == CSS_ALIGN_STRETCH) {
          child->layout.position[pos[crossAxis]] = currentLead + getMargin(child, leading[crossAxis]);
          // TODO(prenaux): Correctly set the height of items with undefined
          //                (auto) crossAxis dimension.
        }
      }

      currentLead += lineHeight;
    }
  }
=======
  bool needsMainTrailingPos = false;
  bool needsCrossTrailingPos = false;
>>>>>>> 0e47d8a9

  // If the user didn't specify a width or height, and it has not been set
  // by the container, then we set it via the children.
  if (isUndefined(node->layout.dimensions[dim[mainAxis]])) {
    node->layout.dimensions[dim[mainAxis]] = fmaxf(
      // We're missing the last padding at this point to get the final
      // dimension
      boundAxis(node, mainAxis, linesMainDim + getTrailingPaddingAndBorder(node, mainAxis)),
      // We can never assign a width smaller than the padding and borders
      getPaddingAndBorderAxis(node, mainAxis)
    );

    needsMainTrailingPos = true;
  }

  if (isUndefined(node->layout.dimensions[dim[crossAxis]])) {
    node->layout.dimensions[dim[crossAxis]] = fmaxf(
      // For the cross dim, we add both sides at the end because the value
      // is aggregate via a max function. Intermediate negative values
      // can mess this computation otherwise
      boundAxis(node, crossAxis, linesCrossDim + getPaddingAndBorderAxis(node, crossAxis)),
      getPaddingAndBorderAxis(node, crossAxis)
    );

    needsCrossTrailingPos = true;
  }

  // <Loop E> Set trailing position if necessary

  if (needsMainTrailingPos || needsCrossTrailingPos) {
    for (i = 0; i < node->children_count; ++i) {
      child = node->get_child(node->context, i);

      if (needsMainTrailingPos) {
        setTrailingPosition(node, child, mainAxis);
      }

      if (needsCrossTrailingPos) {
        setTrailingPosition(node, child, crossAxis);
      }
    }
  }

  // <Loop F> Calculate dimensions for absolutely positioned elements
<<<<<<< HEAD
=======

>>>>>>> 0e47d8a9
  for (i = 0; i < node->children_count; ++i) {
    child = node->get_child(node->context, i);
    if (getPositionType(child) == CSS_POSITION_ABSOLUTE) {
      // Pre-fill dimensions when using absolute position and both offsets for the axis are defined (either both
      // left and right or top and bottom).
      for (ii = 0; ii < 2; ii++) {
        axis = (ii != 0) ? CSS_FLEX_DIRECTION_ROW : CSS_FLEX_DIRECTION_COLUMN;
        if (!isUndefined(node->layout.dimensions[dim[axis]]) &&
            !isDimDefined(child, axis) &&
            isPosDefined(child, leading[axis]) &&
            isPosDefined(child, trailing[axis])) {
          child->layout.dimensions[dim[axis]] = fmaxf(
            boundAxis(child, axis, node->layout.dimensions[dim[axis]] -
              getBorderAxis(node, axis) -
              getMarginAxis(child, axis) -
              getPosition(child, leading[axis]) -
              getPosition(child, trailing[axis])
            ),
            // You never want to go smaller than padding
            getPaddingAndBorderAxis(child, axis)
          );
        }
      }
      for (ii = 0; ii < 2; ii++) {
        axis = (ii != 0) ? CSS_FLEX_DIRECTION_ROW : CSS_FLEX_DIRECTION_COLUMN;
        if (isPosDefined(child, trailing[axis]) &&
            !isPosDefined(child, leading[axis])) {
          child->layout.position[leading[axis]] =
            node->layout.dimensions[dim[axis]] -
            child->layout.dimensions[dim[axis]] -
            getPosition(child, trailing[axis]);
        }
      }
    }
  }
  /** END_GENERATED **/
}

void layoutNode(css_node_t *node, float parentMaxWidth, css_direction_t parentDirection) {
  css_layout_t *layout = &node->layout;
  css_direction_t direction = node->style.direction;
  layout->should_update = true;

  bool skipLayout =
    !node->is_dirty(node->context) &&
    eq(layout->last_requested_dimensions[CSS_WIDTH], layout->dimensions[CSS_WIDTH]) &&
    eq(layout->last_requested_dimensions[CSS_HEIGHT], layout->dimensions[CSS_HEIGHT]) &&
    eq(layout->last_parent_max_width, parentMaxWidth);
    eq(layout->last_direction, direction);

  if (skipLayout) {
    layout->dimensions[CSS_WIDTH] = layout->last_dimensions[CSS_WIDTH];
    layout->dimensions[CSS_HEIGHT] = layout->last_dimensions[CSS_HEIGHT];
    layout->position[CSS_TOP] = layout->last_position[CSS_TOP];
    layout->position[CSS_LEFT] = layout->last_position[CSS_LEFT];
  } else {
    layout->last_requested_dimensions[CSS_WIDTH] = layout->dimensions[CSS_WIDTH];
    layout->last_requested_dimensions[CSS_HEIGHT] = layout->dimensions[CSS_HEIGHT];
    layout->last_parent_max_width = parentMaxWidth;
    layout->last_direction = direction;

    layoutNodeImpl(node, parentMaxWidth, parentDirection);

    layout->last_dimensions[CSS_WIDTH] = layout->dimensions[CSS_WIDTH];
    layout->last_dimensions[CSS_HEIGHT] = layout->dimensions[CSS_HEIGHT];
    layout->last_position[CSS_TOP] = layout->position[CSS_TOP];
    layout->last_position[CSS_LEFT] = layout->position[CSS_LEFT];
  }
}<|MERGE_RESOLUTION|>--- conflicted
+++ resolved
@@ -73,7 +73,7 @@
   node->layout.last_requested_dimensions[CSS_WIDTH] = -1;
   node->layout.last_requested_dimensions[CSS_HEIGHT] = -1;
   node->layout.last_parent_max_width = -1;
-  node->layout.last_direction = -1;
+  node->layout.last_direction = (css_direction_t)-1;
   node->layout.should_update = true;
 }
 
@@ -878,7 +878,6 @@
     }
 
     // <Loop D> Position elements in the cross axis
-
     for (i = startLine; i < endLine; ++i) {
       child = node->get_child(node->context, i);
 
@@ -941,7 +940,6 @@
     startLine = endLine;
   }
 
-<<<<<<< HEAD
   // <Loop E>
   //
   // Note(prenaux): More than one line, we need to layout the crossAxis
@@ -959,19 +957,19 @@
       !isUndefined(node->layout.dimensions[dim[crossAxis]])) {
     float nodeCrossAxisInnerSize = node->layout.dimensions[dim[crossAxis]] -
         getPaddingAndBorderAxis(node, crossAxis);
-    float remainingCrossDim = nodeCrossAxisInnerSize - linesCrossDim;
+    float remainingAlignContentDim = nodeCrossAxisInnerSize - linesCrossDim;
 
     float crossDimLead = 0;
-    float currentLead = getPaddingAndBorder(node, leading[crossAxis]);
+    float currentLead = getLeadingPaddingAndBorder(node, crossAxis);
 
     css_align_t alignContent = getAlignContent(node);
     if (alignContent == CSS_ALIGN_FLEX_END) {
-      currentLead += remainingCrossDim;
+      currentLead += remainingAlignContentDim;
     } else if (alignContent == CSS_ALIGN_CENTER) {
-      currentLead += remainingCrossDim / 2;
+      currentLead += remainingAlignContentDim / 2;
     } else if (alignContent == CSS_ALIGN_STRETCH) {
       if (nodeCrossAxisInnerSize > linesCrossDim) {
-        crossDimLead = (remainingCrossDim / linesCount);
+        crossDimLead = (remainingAlignContentDim / linesCount);
       }
     }
 
@@ -1005,16 +1003,16 @@
           continue;
         }
 
-        css_align_t alignItem = getAlignItem(node, child);
-        if (alignItem == CSS_ALIGN_FLEX_START) {
-          child->layout.position[pos[crossAxis]] = currentLead + getMargin(child, leading[crossAxis]);
-        } else if (alignItem == CSS_ALIGN_FLEX_END) {
-          child->layout.position[pos[crossAxis]] = currentLead + lineHeight - getMargin(child,trailing[crossAxis]) - child->layout.dimensions[dim[crossAxis]];
-        } else if (alignItem == CSS_ALIGN_CENTER) {
+        css_align_t alignContentAlignItem = getAlignItem(node, child);
+        if (alignContentAlignItem == CSS_ALIGN_FLEX_START) {
+          child->layout.position[pos[crossAxis]] = currentLead + getLeadingMargin(child, crossAxis);
+        } else if (alignContentAlignItem == CSS_ALIGN_FLEX_END) {
+          child->layout.position[pos[crossAxis]] = currentLead + lineHeight - getTrailingMargin(child, crossAxis) - child->layout.dimensions[dim[crossAxis]];
+        } else if (alignContentAlignItem == CSS_ALIGN_CENTER) {
           float childHeight = child->layout.dimensions[dim[crossAxis]];
           child->layout.position[pos[crossAxis]] = currentLead + (lineHeight - childHeight) / 2;
-        } else if (alignItem == CSS_ALIGN_STRETCH) {
-          child->layout.position[pos[crossAxis]] = currentLead + getMargin(child, leading[crossAxis]);
+        } else if (alignContentAlignItem == CSS_ALIGN_STRETCH) {
+          child->layout.position[pos[crossAxis]] = currentLead + getLeadingMargin(child, crossAxis);
           // TODO(prenaux): Correctly set the height of items with undefined
           //                (auto) crossAxis dimension.
         }
@@ -1023,10 +1021,9 @@
       currentLead += lineHeight;
     }
   }
-=======
+
   bool needsMainTrailingPos = false;
   bool needsCrossTrailingPos = false;
->>>>>>> 0e47d8a9
 
   // If the user didn't specify a width or height, and it has not been set
   // by the container, then we set it via the children.
@@ -1054,8 +1051,7 @@
     needsCrossTrailingPos = true;
   }
 
-  // <Loop E> Set trailing position if necessary
-
+  // <Loop F> Set trailing position if necessary
   if (needsMainTrailingPos || needsCrossTrailingPos) {
     for (i = 0; i < node->children_count; ++i) {
       child = node->get_child(node->context, i);
@@ -1070,11 +1066,7 @@
     }
   }
 
-  // <Loop F> Calculate dimensions for absolutely positioned elements
-<<<<<<< HEAD
-=======
-
->>>>>>> 0e47d8a9
+  // <Loop G> Calculate dimensions for absolutely positioned elements
   for (i = 0; i < node->children_count; ++i) {
     child = node->get_child(node->context, i);
     if (getPositionType(child) == CSS_POSITION_ABSOLUTE) {
